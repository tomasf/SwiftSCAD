--- conflicted
+++ resolved
@@ -22,16 +22,8 @@
         radius
     }
 
-<<<<<<< HEAD
-        for l in 0...layerCount {
-            let z = Double(l) * layerHeight
-            shape.offset(amount: (cos(asin(z / radius) as Angle) - 1) * radius, style: .round)
-                .extruded(height: extrusionHeight - effectiveRadius + z)
-        }
-=======
     func inset(at z: Double) -> Double {
         (sqrt(1 - pow(z / radius, 2)) - 1) * -radius
->>>>>>> a766f27a
     }
 
     func convexMask(shape: any Geometry2D, extrusionHeight: Double) -> any Geometry3D {
